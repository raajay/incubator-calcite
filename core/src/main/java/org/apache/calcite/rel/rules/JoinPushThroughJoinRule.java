--- conflicted
+++ resolved
@@ -204,19 +204,10 @@
             relB, topJoin.getJoinType(), topJoin.isSemiJoinDone());
 
     assert !Mappings.isIdentity(topMapping);
-<<<<<<< HEAD
-    final RelNode newProject = RelOptUtil.createProject(projectFactory,
-        newTopJoin, Mappings.asList(topMapping));
-
-//    System.out.println(RelOptUtil.toString(newProject, SqlExplainLevel.ALL_ATTRIBUTES));
-
-    call.transformTo(newProject);
-=======
     final RelBuilder relBuilder = call.builder();
     relBuilder.push(newTopJoin);
     relBuilder.project(relBuilder.fields(topMapping));
     call.transformTo(relBuilder.build());
->>>>>>> b1e91e1e
   }
 
   /**
