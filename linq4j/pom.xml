<?xml version="1.0" encoding="UTF-8"?>
<!--
Licensed to the Apache Software Foundation (ASF) under one or more
contributor license agreements.  See the NOTICE file distributed with
this work for additional information regarding copyright ownership.
The ASF licenses this file to you under the Apache License, Version 2.0
(the "License"); you may not use this file except in compliance with
the License.  You may obtain a copy of the License at

http://www.apache.org/licenses/LICENSE-2.0

Unless required by applicable law or agreed to in writing, software
distributed under the License is distributed on an "AS IS" BASIS,
WITHOUT WARRANTIES OR CONDITIONS OF ANY KIND, either express or implied.
See the License for the specific language governing permissions and
limitations under the License.
-->
<project xmlns="http://maven.apache.org/POM/4.0.0" xmlns:xsi="http://www.w3.org/2001/XMLSchema-instance" xsi:schemaLocation="http://maven.apache.org/POM/4.0.0 http://maven.apache.org/xsd/maven-4.0.0.xsd">
  <modelVersion>4.0.0</modelVersion>
  <parent>
    <groupId>org.apache.calcite</groupId>
    <artifactId>calcite</artifactId>
<<<<<<< HEAD
    <version>1.3.0-incubating-SNAPSHOT</version>
=======
    <version>1.5.0-incubating-SNAPSHOT</version>
>>>>>>> b1e91e1e
  </parent>

  <artifactId>calcite-linq4j</artifactId>
  <packaging>jar</packaging>
<<<<<<< HEAD
  <version>1.3.0-incubating-SNAPSHOT</version>
=======
  <version>1.5.0-incubating-SNAPSHOT</version>
>>>>>>> b1e91e1e
  <name>Calcite Linq4j</name>
  <description>Calcite APIs for LINQ (Language-Integrated Query) in Java</description>

  <properties>
    <top.dir>${project.basedir}/..</top.dir>
    <build.timestamp>${maven.build.timestamp}</build.timestamp>
  </properties>

  <dependencies>
    <dependency>
      <groupId>com.google.guava</groupId>
      <artifactId>guava</artifactId>
    </dependency>
    <dependency>
      <groupId>org.hamcrest</groupId>
      <artifactId>hamcrest-core</artifactId>
      <scope>test</scope>
    </dependency>
    <dependency>
      <groupId>junit</groupId>
      <artifactId>junit</artifactId>
      <scope>test</scope>
    </dependency>
  </dependencies>

  <build>
    <plugins>
      <!-- Parent module has the same plugin and does the work of
           generating -sources.jar for each project. But without the
           plugin declared here, IDEs don't know the sources are
           available. -->
      <plugin>
        <groupId>org.apache.maven.plugins</groupId>
        <artifactId>maven-source-plugin</artifactId>
        <executions>
          <execution>
            <id>attach-sources</id>
            <phase>verify</phase>
            <goals>
              <goal>jar-no-fork</goal>
              <goal>test-jar-no-fork</goal>
            </goals>
          </execution>
        </executions>
      </plugin>
      <plugin>
        <groupId>org.apache.maven.plugins</groupId>
        <artifactId>maven-surefire-plugin</artifactId>
        <configuration>
          <includes>
            <include>org/apache/calcite/linq4j/test/Linq4jSuite.java</include>
          </includes>
        </configuration>
      </plugin>
      <plugin>
        <artifactId>maven-remote-resources-plugin</artifactId>
        <executions>
          <execution>
            <id>non-root-resources</id>
            <goals>
              <goal>process</goal>
            </goals>
          </execution>
        </executions>
      </plugin>
    </plugins>
  </build>
</project><|MERGE_RESOLUTION|>--- conflicted
+++ resolved
@@ -20,20 +20,12 @@
   <parent>
     <groupId>org.apache.calcite</groupId>
     <artifactId>calcite</artifactId>
-<<<<<<< HEAD
-    <version>1.3.0-incubating-SNAPSHOT</version>
-=======
     <version>1.5.0-incubating-SNAPSHOT</version>
->>>>>>> b1e91e1e
   </parent>
 
   <artifactId>calcite-linq4j</artifactId>
   <packaging>jar</packaging>
-<<<<<<< HEAD
-  <version>1.3.0-incubating-SNAPSHOT</version>
-=======
   <version>1.5.0-incubating-SNAPSHOT</version>
->>>>>>> b1e91e1e
   <name>Calcite Linq4j</name>
   <description>Calcite APIs for LINQ (Language-Integrated Query) in Java</description>
 
