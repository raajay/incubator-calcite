<?xml version="1.0" encoding="UTF-8"?>
<!--
Licensed to the Apache Software Foundation (ASF) under one or more
contributor license agreements.  See the NOTICE file distributed with
this work for additional information regarding copyright ownership.
The ASF licenses this file to you under the Apache License, Version 2.0
(the "License"); you may not use this file except in compliance with
the License.  You may obtain a copy of the License at

http://www.apache.org/licenses/LICENSE-2.0

Unless required by applicable law or agreed to in writing, software
distributed under the License is distributed on an "AS IS" BASIS,
WITHOUT WARRANTIES OR CONDITIONS OF ANY KIND, either express or implied.
See the License for the specific language governing permissions and
limitations under the License.
-->
<project xmlns="http://maven.apache.org/POM/4.0.0" xmlns:xsi="http://www.w3.org/2001/XMLSchema-instance" xsi:schemaLocation="http://maven.apache.org/POM/4.0.0 http://maven.apache.org/xsd/maven-4.0.0.xsd">
  <modelVersion>4.0.0</modelVersion>
  <parent>
    <groupId>org.apache</groupId>
    <artifactId>apache</artifactId>
    <version>17</version>
  </parent>

  <!-- The basics. -->
  <groupId>org.apache.calcite</groupId>
  <artifactId>calcite</artifactId>
  <packaging>pom</packaging>
<<<<<<< HEAD
  <version>1.3.0-incubating-SNAPSHOT</version>
=======
  <version>1.5.0-incubating-SNAPSHOT</version>
>>>>>>> b1e91e1e

  <!-- More project information. -->
  <name>Calcite</name>
  <description>Calcite is a dynamic data management framework</description>
  <url>http://calcite.incubator.apache.org</url>
  <inceptionYear>2012</inceptionYear>

  <mailingLists>
    <mailingList>
      <name>Apache Calcite developers list</name>
      <subscribe>dev-subscribe@calcite.incubator.apache.org</subscribe>
      <unsubscribe>dev-unsubscribe@calcite.incubator.apache.org</unsubscribe>
      <post>dev@calcite.incubator.apache.org</post>
      <archive>http://mail-archives.apache.org/mod_mbox/incubator-calcite-dev</archive>
    </mailingList>
  </mailingLists>

  <properties>
    <project.build.sourceEncoding>UTF-8</project.build.sourceEncoding>
    <top.dir>${project.basedir}</top.dir>
    <version.major>1</version.major>
    <version.minor>4</version.minor>
  </properties>

  <issueManagement>
    <system>Jira</system>
    <url>https://issues.apache.org/jira/browse/CALCITE</url>
  </issueManagement>

  <scm>
    <connection>scm:git:https://git-wip-us.apache.org/repos/asf/incubator-calcite.git</connection>
    <developerConnection>scm:git:https://git-wip-us.apache.org/repos/asf/incubator-calcite.git</developerConnection>
    <url>https://github.com/apache/incubator-calcite</url>
<<<<<<< HEAD
    <tag>calcite-1.3.0-incubating-SNAPSHOT</tag>
=======
    <tag>HEAD</tag>
>>>>>>> b1e91e1e
  </scm>

  <modules>
    <module>avatica</module>
    <module>avatica-server</module>
    <module>core</module>
    <module>example</module>
    <module>linq4j</module>
    <module>mongodb</module>
    <module>piglet</module>
    <module>plus</module>
    <module>spark</module>
    <module>splunk</module>
    <module>ubenchmark</module>
  </modules>

  <!-- No dependencies here. Declare dependency VERSIONS in
       dependencyManagement, below, and each dependency in the module that uses
       it. -->
  <dependencies />

  <dependencyManagement>
    <dependencies>
      <!-- Sorted by groupId, artifactId; calcite dependencies first. -->
      <dependency>
        <groupId>org.apache.calcite</groupId>
        <artifactId>calcite-avatica</artifactId>
<<<<<<< HEAD
        <version>1.3.0-incubating-SNAPSHOT</version>
=======
        <version>1.5.0-incubating-SNAPSHOT</version>
>>>>>>> b1e91e1e
      </dependency>
      <dependency>
        <groupId>org.apache.calcite</groupId>
        <artifactId>calcite-avatica</artifactId>
<<<<<<< HEAD
        <version>1.3.0-incubating-SNAPSHOT</version>
=======
        <version>1.5.0-incubating-SNAPSHOT</version>
>>>>>>> b1e91e1e
        <type>test-jar</type>
      </dependency>
      <dependency>
        <groupId>org.apache.calcite</groupId>
        <artifactId>calcite-avatica-server</artifactId>
<<<<<<< HEAD
        <version>1.3.0-incubating-SNAPSHOT</version>
=======
        <version>1.5.0-incubating-SNAPSHOT</version>
>>>>>>> b1e91e1e
      </dependency>
      <dependency>
        <groupId>org.apache.calcite</groupId>
        <artifactId>calcite-core</artifactId>
<<<<<<< HEAD
        <version>1.3.0-incubating-SNAPSHOT</version>
=======
        <version>1.5.0-incubating-SNAPSHOT</version>
>>>>>>> b1e91e1e
      </dependency>
      <dependency>
        <groupId>org.apache.calcite</groupId>
        <artifactId>calcite-core</artifactId>
        <type>test-jar</type>
<<<<<<< HEAD
        <version>1.3.0-incubating-SNAPSHOT</version>
=======
        <version>1.5.0-incubating-SNAPSHOT</version>
>>>>>>> b1e91e1e
      </dependency>
      <dependency>
        <groupId>org.apache.calcite</groupId>
        <artifactId>calcite-linq4j</artifactId>
<<<<<<< HEAD
        <version>1.3.0-incubating-SNAPSHOT</version>
=======
        <version>1.5.0-incubating-SNAPSHOT</version>
>>>>>>> b1e91e1e
      </dependency>

      <!-- Now third-party dependencies, sorted by groupId and artifactId. -->
      <dependency>
        <groupId>commons-dbcp</groupId>
        <artifactId>commons-dbcp</artifactId>
        <version>1.4</version>
      </dependency>
      <dependency>
        <groupId>commons-logging</groupId>
        <artifactId>commons-logging</artifactId>
        <version>1.1.3</version>
      </dependency>
      <dependency>
        <groupId>com.fasterxml.jackson.core</groupId>
        <artifactId>jackson-core</artifactId>
        <version>2.1.1</version>
      </dependency>
      <dependency>
        <groupId>com.fasterxml.jackson.core</groupId>
        <artifactId>jackson-annotations</artifactId>
        <version>2.1.1</version>
      </dependency>
      <dependency>
        <groupId>com.fasterxml.jackson.core</groupId>
        <artifactId>jackson-databind</artifactId>
        <version>2.1.1</version>
      </dependency>
      <dependency>
        <groupId>com.google.code.findbugs</groupId>
        <artifactId>jsr305</artifactId>
        <version>1.3.9</version>
      </dependency>
      <dependency>
        <groupId>com.google.guava</groupId>
        <artifactId>guava</artifactId>
        <!-- We support versions as old as 14.0.1 (the version used by Hive)
             but prefer more recent versions. -->
        <version>14.0.1</version>
      </dependency>
      <dependency>
        <groupId>com.google.protobuf</groupId>
        <artifactId>protobuf-java</artifactId>
        <version>3.0.0-alpha-2</version>
      </dependency>
      <dependency>
        <groupId>com.h2database</groupId>
        <artifactId>h2</artifactId>
        <version>1.4.185</version>
      </dependency>
      <dependency>
        <groupId>javax.servlet</groupId>
        <artifactId>javax.servlet-api</artifactId>
        <version>3.0.1</version>
      </dependency>
      <dependency>
        <groupId>junit</groupId>
        <artifactId>junit</artifactId>
        <version>4.11</version>
      </dependency>
      <dependency>
        <groupId>io.airlift.tpch</groupId>
        <artifactId>tpch</artifactId>
        <version>0.1</version>
      </dependency>
      <dependency>
        <groupId>mysql</groupId>
        <artifactId>mysql-connector-java</artifactId>
        <version>5.1.20</version>
      </dependency>
      <dependency>
        <groupId>net.hydromatic</groupId>
        <artifactId>eigenbase-properties</artifactId>
        <version>1.1.5</version>
      </dependency>
      <dependency>
        <groupId>net.hydromatic</groupId>
        <artifactId>foodmart-data-hsqldb</artifactId>
        <version>0.3</version>
      </dependency>
      <dependency>
        <groupId>net.hydromatic</groupId>
        <artifactId>foodmart-queries</artifactId>
        <version>0.4.1</version>
      </dependency>
      <dependency>
        <groupId>net.hydromatic</groupId>
        <artifactId>quidem</artifactId>
        <version>0.6</version>
      </dependency>
      <dependency>
        <groupId>net.hydromatic</groupId>
        <artifactId>scott-data-hsqldb</artifactId>
        <version>0.1</version>
      </dependency>
      <dependency>
        <groupId>net.hydromatic</groupId>
        <artifactId>tpcds</artifactId>
        <version>0.4</version>
      </dependency>
      <dependency>
        <groupId>net.sf.opencsv</groupId>
        <artifactId>opencsv</artifactId>
        <version>2.3</version>
      </dependency>
      <dependency>
        <groupId>org.apache.commons</groupId>
        <artifactId>commons-lang3</artifactId>
        <version>3.2</version>
      </dependency>
      <dependency>
        <groupId>org.mockito</groupId>
        <artifactId>mockito-all</artifactId>
        <version>1.10.19</version>
      </dependency>
      <dependency>
        <groupId>org.postgresql</groupId>
        <artifactId>postgresql</artifactId>
        <version>9.3-1102-jdbc3</version>
      </dependency>
      <dependency>
        <groupId>org.scala-lang</groupId>
        <artifactId>scala-library</artifactId>
        <version>2.10.3</version>
      </dependency>
      <dependency>
        <groupId>org.codehaus.janino</groupId>
        <artifactId>janino</artifactId>
        <version>2.7.6</version>
      </dependency>
      <dependency>
        <groupId>org.codehaus.janino</groupId>
        <artifactId>commons-compiler</artifactId>
        <version>2.7.6</version>
      </dependency>
      <dependency>
        <groupId>org.hamcrest</groupId>
        <artifactId>hamcrest-core</artifactId>
        <version>1.3</version>
      </dependency>
      <dependency>
        <groupId>org.hsqldb</groupId>
        <artifactId>hsqldb</artifactId>
        <version>2.3.1</version>
      </dependency>
      <dependency>
        <groupId>org.incava</groupId>
        <artifactId>java-diff</artifactId>
        <version>1.1</version>
      </dependency>
      <dependency>
        <groupId>org.pentaho</groupId>
        <artifactId>pentaho-aggdesigner-algorithm</artifactId>
        <version>5.1.5-jhyde</version>
      </dependency>
      <dependency>
        <groupId>org.apache.spark</groupId>
        <artifactId>spark-core_2.10</artifactId>
        <version>0.9.0-incubating</version>
      </dependency>
      <dependency>
        <groupId>org.eclipse.jetty</groupId>
        <artifactId>jetty-server</artifactId>
        <version>9.2.7.v20150116</version>
      </dependency>
      <dependency>
        <groupId>org.eclipse.jetty</groupId>
        <artifactId>jetty-util</artifactId>
        <version>9.2.7.v20150116</version>
      </dependency>
      <dependency>
        <groupId>org.mongodb</groupId>
        <artifactId>mongo-java-driver</artifactId>
        <version>2.12.3</version>
      </dependency>
      <dependency>
        <groupId>org.openjdk.jmh</groupId>
        <artifactId>jmh-core</artifactId>
        <version>0.7.1</version>
      </dependency>
      <dependency>
        <groupId>org.openjdk.jmh</groupId>
        <artifactId>jmh-generator-annprocess</artifactId>
        <version>0.7.1</version>
      </dependency>
      <dependency>
        <groupId>sqlline</groupId>
        <artifactId>sqlline</artifactId>
        <version>1.1.9</version>
      </dependency>
      <dependency>
        <groupId>xerces</groupId>
        <artifactId>xercesImpl</artifactId>
        <version>2.9.1</version>
      </dependency>
      <dependency>
        <groupId>xalan</groupId>
        <artifactId>xalan</artifactId>
        <version>2.7.1</version>
      </dependency>
    </dependencies>
  </dependencyManagement>

  <build>
    <plugins>
      <plugin>
        <groupId>org.apache.maven.plugins</groupId>
        <artifactId>maven-source-plugin</artifactId>
        <executions>
          <execution>
            <id>attach-sources</id>
            <phase>verify</phase>
            <goals>
              <goal>jar-no-fork</goal>
              <goal>test-jar-no-fork</goal>
            </goals>
          </execution>
        </executions>
      </plugin>
      <plugin>
        <groupId>org.apache.maven.plugins</groupId>
        <artifactId>maven-remote-resources-plugin</artifactId>
        <executions>
          <execution>
            <id>root-resources</id>
            <goals>
              <goal>process</goal>
            </goals>
            <configuration>
              <runOnlyAtExecutionRoot>true</runOnlyAtExecutionRoot>
              <resourceBundles>
                <resourceBundle>org.apache:apache-jar-resource-bundle:1.4</resourceBundle>
              </resourceBundles>
            </configuration>
          </execution>
          <execution>
            <id>non-root-resources</id>
            <configuration>
              <resourceBundles>
                <resourceBundle>org.apache:apache-jar-resource-bundle:1.4</resourceBundle>
              </resourceBundles>
            </configuration>
          </execution>
        </executions>
      </plugin>
      <plugin>
        <groupId>org.apache.maven.plugins</groupId>
        <artifactId>maven-compiler-plugin</artifactId>
        <configuration>
          <source>1.7</source>
          <target>1.7</target>
        </configuration>
      </plugin>
      <plugin>
        <groupId>org.apache.maven.plugins</groupId>
        <artifactId>maven-checkstyle-plugin</artifactId>
        <executions>
          <execution>
            <id>validate</id>
            <phase>validate</phase>
            <configuration>
              <configLocation>${top.dir}/src/main/config/checkstyle/checker.xml</configLocation>
              <suppressionsLocation>${top.dir}/src/main/config/checkstyle/suppressions.xml</suppressionsLocation>
              <consoleOutput>true</consoleOutput>
              <headerLocation>${top.dir}/src/main/config/checkstyle/header.txt</headerLocation>
              <failOnViolation>true</failOnViolation>
              <includeTestSourceDirectory>true</includeTestSourceDirectory>
            </configuration>
            <goals>
              <goal>check</goal>
            </goals>
          </execution>
        </executions>
      </plugin>
      <plugin>
        <!-- override default version 2.8 for access to additional config settings -->
        <groupId>org.apache.maven.plugins</groupId>
        <artifactId>maven-dependency-plugin</artifactId>
        <version>2.10</version>
        <executions>
          <execution>
            <id>analyze</id>
            <goals>
              <goal>analyze-only</goal>
            </goals>
            <configuration>
              <failOnWarning>true</failOnWarning>
            </configuration>
          </execution>
        </executions>
      </plugin>
      <plugin>
        <!-- Override apache parent POM's definition of release
             plugin. If we don't specify gitexe version, git doesn't
             commit during release process. -->
        <groupId>org.apache.maven.plugins</groupId>
        <artifactId>maven-release-plugin</artifactId>
        <dependencies>
          <dependency>
            <groupId>org.apache.maven.scm</groupId>
            <artifactId>maven-scm-provider-gitexe</artifactId>
            <version>1.9.1</version>
          </dependency>
        </dependencies>
      </plugin>
      <plugin>
        <groupId>org.codehaus.mojo</groupId>
        <artifactId>build-helper-maven-plugin</artifactId>
        <!-- Make sure every sub-project has LICENSE, NOTICE and
             git.properties in its jar's META-INF directory. -->
        <executions>
          <execution>
            <id>add-resource</id>
            <phase>generate-resources</phase>
            <goals>
              <goal>add-resource</goal>
              <goal>add-test-resource</goal>
            </goals>
            <configuration>
              <resources>
                <resource>
                  <directory>${top.dir}</directory>
                  <targetPath>META-INF</targetPath>
                  <includes>
                    <include>LICENSE</include>
                    <include>NOTICE</include>
                  </includes>
                </resource>
                <resource>
                  <directory>${top.dir}/target</directory>
                  <targetPath>META-INF</targetPath>
                  <includes>
                    <include>git.properties</include>
                  </includes>
                </resource>
              </resources>
            </configuration>
          </execution>
        </executions>
      </plugin>
    </plugins>

    <pluginManagement>
      <plugins>
        <!-- Sorted by groupId, artifactId. -->
        <plugin>
          <groupId>com.googlecode.fmpp-maven-plugin</groupId>
          <artifactId>fmpp-maven-plugin</artifactId>
          <version>1.0</version>
          <dependencies>
            <dependency>
              <groupId>org.freemarker</groupId>
              <artifactId>freemarker</artifactId>
              <version>2.3.19</version>
            </dependency>
          </dependencies>
        </plugin>
        <plugin>
          <groupId>net.hydromatic</groupId>
          <artifactId>hydromatic-resource-maven-plugin</artifactId>
          <version>0.5.1</version>
        </plugin>
        <plugin>
          <groupId>net.ju-n.maven.plugins</groupId>
          <artifactId>checksum-maven-plugin</artifactId>
          <version>1.2</version>
        </plugin>
        <plugin>
          <groupId>org.apache.maven.plugins</groupId>
          <artifactId>maven-checkstyle-plugin</artifactId>
          <version>2.12.1</version>
        </plugin>
        <plugin>
          <!-- keep version in sync with surefire; apache 17 has surefire 2.7.2 -->
          <groupId>org.apache.maven.plugins</groupId>
          <artifactId>maven-failsafe-plugin</artifactId>
          <version>2.7.2</version>
          <executions>
            <execution>
              <id>failsafe-integration-test</id>
              <goals>
                <goal>integration-test</goal>
              </goals>
              <phase>integration-test</phase>
              <configuration>
                <threadCount>6</threadCount>
                <parallel>both</parallel>
                <argLine>-Xmx1024m</argLine>
              </configuration>
            </execution>
            <execution>
              <id>failsafe-verify</id>
              <goals>
                <goal>verify</goal>
              </goals>
              <phase>verify</phase>
            </execution>
          </executions>
        </plugin>
        <plugin>
          <groupId>org.apache.maven.plugins</groupId>
          <artifactId>maven-shade-plugin</artifactId>
          <version>2.1</version>
        </plugin>
        <plugin>
          <groupId>org.apache.maven.plugins</groupId>
          <artifactId>maven-source-plugin</artifactId>
          <version>2.4</version>
        </plugin>
        <plugin>
          <groupId>org.apache.maven.plugins</groupId>
          <artifactId>maven-surefire-plugin</artifactId>
          <configuration>
            <threadCount>1</threadCount>
            <perCoreThreadCount>true</perCoreThreadCount>
            <parallel>both</parallel>
            <argLine>-Xmx1536m -XX:MaxPermSize=256m -Duser.timezone=${user.timezone}</argLine>
          </configuration>
        </plugin>
        <plugin>
          <groupId>org.codehaus.mojo</groupId>
          <artifactId>build-helper-maven-plugin</artifactId>
          <version>1.9</version>
        </plugin>
        <plugin>
          <groupId>org.codehaus.mojo</groupId>
          <artifactId>javacc-maven-plugin</artifactId>
          <version>2.4</version>
        </plugin>
        <plugin>
          <groupId>pl.project13.maven</groupId>
          <artifactId>git-commit-id-plugin</artifactId>
          <version>2.1.9</version>
        </plugin>
      </plugins>
    </pluginManagement>
  </build>

  <reporting>
    <plugins>
      <plugin>
        <groupId>org.apache.maven.plugins</groupId>
        <artifactId>maven-javadoc-plugin</artifactId>
        <configuration>
          <links>
            <link>http://docs.oracle.com/javase/8/docs/api/</link>
          </links>
          <excludePackageNames>org.apache.calcite.sql.parser.impl,org.apache.calcite.piglet.parser</excludePackageNames>
          <tags>
            <tag>
              <name>sql.92</name>
              <placement>a</placement>
              <head>SQL 92 spec:</head>
            </tag>
            <tag>
              <name>sql.99</name>
              <placement>a</placement>
              <head>SQL 99 spec:</head>
            </tag>
            <tag>
              <name>sql.2003</name>
              <placement>a</placement>
              <head>SQL 2003 spec:</head>
            </tag>
          </tags>
          <additionalparam>-tag sql.2003:a:xxx</additionalparam>
        </configuration>
      </plugin>
    </plugins>
  </reporting>

  <repositories>
    <repository>
      <id>central</id>
      <name>Central Repository</name>
      <url>http://repo.maven.apache.org/maven2</url>
      <layout>default</layout>
      <snapshots>
        <enabled>false</enabled>
      </snapshots>
    </repository>
    <repository>
      <releases>
        <enabled>true</enabled>
        <updatePolicy>always</updatePolicy>
        <checksumPolicy>warn</checksumPolicy>
      </releases>
      <id>conjars</id>
      <name>Conjars</name>
      <url>http://conjars.org/repo</url>
      <layout>default</layout>
    </repository>
  </repositories>

  <profiles>
    <profile>
      <!-- This profile adds/overrides few features of the 'apache-release'
           profile in the parent pom. -->
      <id>apache-release</id>
      <build>
        <plugins>
          <!-- Apache-RAT checks for files without headers.
               If run on a messy developer's sandbox, it will fail.
               This serves as a reminder to only build a release in a clean
               sandbox! -->
          <plugin>
            <groupId>org.apache.rat</groupId>
            <artifactId>apache-rat-plugin</artifactId>
            <configuration>
              <excludes>
                <!-- The following files have file formats that do not
                     admit comments, and therefore cannot contain
                     license notices. -->
                <exclude>src/main/resources/META-INF/services/java.sql.Driver</exclude>
                <exclude>**/src/test/resources/**/*.csv</exclude>
                <exclude>**/src/test/resources/bug/archers.json</exclude>

                <!-- Files generated by Jekyll. -->
                <exclude>site/.sass-cache/**</exclude>
                <exclude>site/_includes/anchor_links.html</exclude>
                <exclude>site/_includes/docs_contents.html</exclude>
                <exclude>site/_includes/docs_contents_mobile.html</exclude>
                <exclude>site/_includes/docs_option.html</exclude>
                <exclude>site/_includes/docs_ul.html</exclude>
                <exclude>site/_includes/footer.html</exclude>
                <exclude>site/_includes/header.html</exclude>
                <exclude>site/_includes/news_contents.html</exclude>
                <exclude>site/_includes/news_contents_mobile.html</exclude>
                <exclude>site/_includes/news_item.html</exclude>
                <exclude>site/_includes/primary-nav-items.html</exclude>
                <exclude>site/_includes/section_nav.html</exclude>
                <exclude>site/_includes/top.html</exclude>
                <exclude>site/_layouts/default.html</exclude>
                <exclude>site/_layouts/docs.html</exclude>
                <exclude>site/_layouts/external.html</exclude>
                <exclude>site/_layouts/news.html</exclude>
                <exclude>site/_layouts/news_item.html</exclude>
                <exclude>site/_layouts/page.html</exclude>
                <exclude>site/_sass/**</exclude>
                <exclude>site/css/screen.scss</exclude>
                <exclude>site/fonts/**</exclude>
                <exclude>site/js/**</exclude>

                <!-- Images -->
                <exclude>site/img/*.png</exclude>
                <exclude>site/favicon.ico</exclude>

                <!-- Do not exclude site/target; it should not exist
                     in any sandbox from which you are making a
                     release. -->
              </excludes>
            </configuration>
            <executions>
              <execution>
                <phase>verify</phase>
                <goals>
                  <goal>check</goal>
                </goals>
              </execution>
            </executions>
          </plugin>
          <plugin>
            <groupId>net.ju-n.maven.plugins</groupId>
            <artifactId>checksum-maven-plugin</artifactId>
            <executions>
              <execution>
                <goals>
                  <goal>artifacts</goal>
                </goals>
              </execution>
            </executions>
            <configuration>
              <algorithms>
                <algorithm>MD5</algorithm>
                <algorithm>SHA-1</algorithm>
              </algorithms>
              <failOnError>false</failOnError>
            </configuration>
          </plugin>
          <!-- Override the parent assembly execution to customize the assembly
               descriptor and final name. -->
          <plugin>
            <artifactId>maven-assembly-plugin</artifactId>
            <executions>
              <execution>
                <id>source-release-assembly</id>
                <phase>none</phase>
              </execution>
              <execution>
                <id>source-release-assembly-calcite</id>
                <phase>package</phase>
                <goals>
                  <goal>single</goal>
                </goals>
                <configuration>
                  <runOnlyAtExecutionRoot>true</runOnlyAtExecutionRoot>
                  <appendAssemblyId>false</appendAssemblyId>
                  <descriptor>src/main/config/assemblies/source-assembly.xml</descriptor>
                  <finalName>apache-calcite-${project.version}-src</finalName>
                  <tarLongFileMode>gnu</tarLongFileMode>
                </configuration>
              </execution>
            </executions>
          </plugin>
        </plugins>
      </build>
    </profile>
    <profile>
      <id>it</id>
      <build>
        <plugins>
          <plugin>
            <groupId>org.apache.maven.plugins</groupId>
            <artifactId>maven-failsafe-plugin</artifactId>
          </plugin>
        </plugins>
      </build>
    </profile>
    <profile>
      <!-- CALCITE-537: workaround for MRRESOURCES-91
        Avoid overwrite of the destination file if the produced
        contents is the same.
        Apache pom overwrites NOTICE, DEPENDENCIES, and LICENSE files, however
        we do not want recompile the module every time. -->
      <id>skip-apache-licenses</id>
      <activation>
        <activeByDefault>true</activeByDefault>
        <file><exists>target/maven-shared-archive-resources/META-INF/LICENSE</exists></file>
      </activation>
      <build>
        <plugins>
          <plugin>
            <groupId>org.apache.maven.plugins</groupId>
            <artifactId>maven-remote-resources-plugin</artifactId>
            <configuration>
              <skip>true</skip>
            </configuration>
          </plugin>
        </plugins>
      </build>
    </profile>
    <profile>
      <!-- Generate git.properties on first build -->
      <id>generate-git-id</id>
      <activation>
        <activeByDefault>false</activeByDefault>
        <!-- Note: <missing> here does NOT support interpolation,
        so technically, this profile is active for sub-modules.
        It would be nice to use ${top.dir}/target/... here, but
        it is not possible.
        However sub-modules lack .git folder, so no git.properties
        is generated. -->
        <file>
          <missing>target/git.properties</missing>
        </file>
      </activation>
      <build>
        <plugins>
          <plugin>
            <groupId>pl.project13.maven</groupId>
            <artifactId>git-commit-id-plugin</artifactId>
            <inherited>false</inherited>
            <executions>
              <execution>
                <goals>
                  <goal>revision</goal>
                </goals>
              </execution>
            </executions>
            <configuration>
              <dateFormat>yyyy-MM-dd'T'HH:mm:ssZ</dateFormat>
              <verbose>false</verbose>
              <skipPoms>false</skipPoms>
              <generateGitPropertiesFile>true</generateGitPropertiesFile>
              <generateGitPropertiesFilename>target/git.properties</generateGitPropertiesFilename>
              <failOnNoGitDirectory>false</failOnNoGitDirectory>
              <gitDescribe>
                <skip>false</skip>
                <always>false</always>
                <abbrev>7</abbrev>
                <dirty>-dirty</dirty>
                <forceLongFormat>true</forceLongFormat>
              </gitDescribe>
            </configuration>
          </plugin>
        </plugins>
      </build>
    </profile>
  </profiles>
</project><|MERGE_RESOLUTION|>--- conflicted
+++ resolved
@@ -27,11 +27,7 @@
   <groupId>org.apache.calcite</groupId>
   <artifactId>calcite</artifactId>
   <packaging>pom</packaging>
-<<<<<<< HEAD
-  <version>1.3.0-incubating-SNAPSHOT</version>
-=======
   <version>1.5.0-incubating-SNAPSHOT</version>
->>>>>>> b1e91e1e
 
   <!-- More project information. -->
   <name>Calcite</name>
@@ -65,11 +61,7 @@
     <connection>scm:git:https://git-wip-us.apache.org/repos/asf/incubator-calcite.git</connection>
     <developerConnection>scm:git:https://git-wip-us.apache.org/repos/asf/incubator-calcite.git</developerConnection>
     <url>https://github.com/apache/incubator-calcite</url>
-<<<<<<< HEAD
-    <tag>calcite-1.3.0-incubating-SNAPSHOT</tag>
-=======
     <tag>HEAD</tag>
->>>>>>> b1e91e1e
   </scm>
 
   <modules>
@@ -97,58 +89,34 @@
       <dependency>
         <groupId>org.apache.calcite</groupId>
         <artifactId>calcite-avatica</artifactId>
-<<<<<<< HEAD
-        <version>1.3.0-incubating-SNAPSHOT</version>
-=======
         <version>1.5.0-incubating-SNAPSHOT</version>
->>>>>>> b1e91e1e
       </dependency>
       <dependency>
         <groupId>org.apache.calcite</groupId>
         <artifactId>calcite-avatica</artifactId>
-<<<<<<< HEAD
-        <version>1.3.0-incubating-SNAPSHOT</version>
-=======
         <version>1.5.0-incubating-SNAPSHOT</version>
->>>>>>> b1e91e1e
         <type>test-jar</type>
       </dependency>
       <dependency>
         <groupId>org.apache.calcite</groupId>
         <artifactId>calcite-avatica-server</artifactId>
-<<<<<<< HEAD
-        <version>1.3.0-incubating-SNAPSHOT</version>
-=======
         <version>1.5.0-incubating-SNAPSHOT</version>
->>>>>>> b1e91e1e
       </dependency>
       <dependency>
         <groupId>org.apache.calcite</groupId>
         <artifactId>calcite-core</artifactId>
-<<<<<<< HEAD
-        <version>1.3.0-incubating-SNAPSHOT</version>
-=======
         <version>1.5.0-incubating-SNAPSHOT</version>
->>>>>>> b1e91e1e
       </dependency>
       <dependency>
         <groupId>org.apache.calcite</groupId>
         <artifactId>calcite-core</artifactId>
         <type>test-jar</type>
-<<<<<<< HEAD
-        <version>1.3.0-incubating-SNAPSHOT</version>
-=======
         <version>1.5.0-incubating-SNAPSHOT</version>
->>>>>>> b1e91e1e
       </dependency>
       <dependency>
         <groupId>org.apache.calcite</groupId>
         <artifactId>calcite-linq4j</artifactId>
-<<<<<<< HEAD
-        <version>1.3.0-incubating-SNAPSHOT</version>
-=======
         <version>1.5.0-incubating-SNAPSHOT</version>
->>>>>>> b1e91e1e
       </dependency>
 
       <!-- Now third-party dependencies, sorted by groupId and artifactId. -->
